use std::fmt::Display;

pub use symbol_table::GlobalSymbol as Symbol;

// macro_rules! lalrpop_error {
//     ($($x:tt)*) => { Err(::lalrpop_util::ParseError::User { error: format!($($x)*)}) }
// }

use lalrpop_util::lalrpop_mod;
lalrpop_mod!(
    #[allow(clippy::all)]
    pub parse,
    "/ast/parse.rs"
);

use crate::*;

mod expr;
pub use expr::*;
pub mod desugar;

#[derive(Clone, Copy, Hash, PartialEq, Eq, PartialOrd, Ord, Debug)]
pub struct Id(usize);

impl From<usize> for Id {
    fn from(n: usize) -> Self {
        Id(n)
    }
}

impl From<Id> for usize {
    fn from(id: Id) -> Self {
        id.0
    }
}

impl Display for Id {
    fn fmt(&self, f: &mut std::fmt::Formatter<'_>) -> std::fmt::Result {
        write!(f, "id{}", self.0)
    }
}

pub type CommandId = usize;

// TODO put line numbers in metadata
#[derive(Debug, Clone, Eq, PartialEq, Hash)]
pub struct Metadata {
    pub id: CommandId,
}

#[derive(Debug, Clone, Eq, PartialEq, Hash)]
pub struct NormCommand {
    pub metadata: Metadata,
    pub command: NCommand,
}

impl NormCommand {
    pub fn transforms_to(&self, others: Vec<NCommand>) -> Vec<NormCommand> {
        others
            .into_iter()
            .map(|c| NormCommand {
                metadata: self.metadata.clone(),
                command: c,
            })
            .collect()
    }

    pub fn resugar(&self) -> Command {
        match &self.command {
            NCommand::NormRule {
                name,
                ruleset,
                rule,
            } => Command::Rule {
                name: *name,
                ruleset: *ruleset,
                rule: rule.resugar(),
            },
            NCommand::Check(facts) => {
                Command::Check(NormRule::resugar_facts(facts, &mut Default::default()))
            }
            _ => self.command.to_command(),
        }
    }
}

#[derive(Debug, Clone, Eq, PartialEq, Hash)]
pub enum NCommand {
    SetOption {
        name: Symbol,
        value: Expr,
    },
    Sort(Symbol, Option<(Symbol, Vec<Expr>)>),
    Function(NormFunctionDecl),
    AddRuleset(Symbol),
    NormRule {
        name: Symbol,
        ruleset: Symbol,
        rule: NormRule,
    },
    NormAction(NormAction),
    RunSchedule(NormSchedule),
    PrintOverallStatistics,
    Check(Vec<NormFact>),
    CheckProof,
    PrintTable(Symbol, usize),
    PrintSize(Symbol),
    Output {
        file: String,
        exprs: Vec<Expr>,
    },
    Push(usize),
    Pop(usize),
    Fail(Box<NCommand>),
    // TODO desugar
    Input {
        name: Symbol,
        file: String,
    },
}

impl NormCommand {
    pub fn to_command(&self) -> Command {
        self.command.to_command()
    }
}

impl NCommand {
    pub fn to_command(&self) -> Command {
        match self {
            NCommand::SetOption { name, value } => Command::SetOption {
                name: *name,
                value: value.clone(),
            },
            NCommand::Sort(name, params) => Command::Sort(*name, params.clone()),
            NCommand::Function(f) => Command::Function(f.to_fdecl()),
            NCommand::AddRuleset(name) => Command::AddRuleset(*name),
            NCommand::NormRule {
                name,
                ruleset,
                rule,
            } => Command::Rule {
                name: *name,
                ruleset: *ruleset,
                rule: rule.to_rule(),
            },
            NCommand::RunSchedule(schedule) => Command::RunSchedule(schedule.to_schedule()),
            NCommand::PrintOverallStatistics => Command::PrintOverallStatistics,
            NCommand::NormAction(action) => Command::Action(action.to_action()),
            NCommand::Check(facts) => {
                Command::Check(facts.iter().map(|fact| fact.to_fact()).collect())
            }
            NCommand::CheckProof => Command::CheckProof,
            NCommand::PrintTable(name, n) => Command::PrintFunction(*name, *n),
            NCommand::PrintSize(name) => Command::PrintSize(*name),
            NCommand::Output { file, exprs } => Command::Output {
                file: file.to_string(),
                exprs: exprs.clone(),
            },
            NCommand::Push(n) => Command::Push(*n),
            NCommand::Pop(n) => Command::Pop(*n),
            NCommand::Fail(cmd) => Command::Fail(Box::new(cmd.to_command())),
            NCommand::Input { name, file } => Command::Input {
                name: *name,
                file: file.clone(),
            },
        }
    }

    pub fn map_exprs(&self, f: &mut impl FnMut(&NormExpr) -> NormExpr) -> NCommand {
        match self {
            // Don't map over setoption
            NCommand::SetOption { name, value } => NCommand::SetOption {
                name: *name,
                value: value.clone(),
            },
            NCommand::Sort(name, params) => NCommand::Sort(*name, params.clone()),
            NCommand::Function(f) => NCommand::Function(f.clone()),
            NCommand::AddRuleset(name) => NCommand::AddRuleset(*name),
            NCommand::RunSchedule(schedule) => NCommand::RunSchedule(schedule.clone()),
            NCommand::PrintOverallStatistics => NCommand::PrintOverallStatistics,
            NCommand::NormRule {
                name,
                ruleset,
                rule,
            } => NCommand::NormRule {
                name: *name,
                ruleset: *ruleset,
                rule: rule.map_exprs(f),
            },
            NCommand::NormAction(action) => NCommand::NormAction(action.map_exprs(f)),
            NCommand::Check(facts) => {
                NCommand::Check(facts.iter().map(|fact| fact.map_exprs(f)).collect())
            }
            NCommand::CheckProof => NCommand::CheckProof,
            NCommand::PrintTable(name, n) => NCommand::PrintTable(*name, *n),
            NCommand::PrintSize(name) => NCommand::PrintSize(*name),
            NCommand::Output { file, exprs } => NCommand::Output {
                file: file.to_string(),
                exprs: exprs.clone(),
            },
            NCommand::Push(n) => NCommand::Push(*n),
            NCommand::Pop(n) => NCommand::Pop(*n),
            NCommand::Fail(cmd) => NCommand::Fail(Box::new(cmd.map_exprs(f))),
            NCommand::Input { name, file } => NCommand::Input {
                name: *name,
                file: file.clone(),
            },
        }
    }
}

#[derive(Debug, Clone, PartialEq, Eq, Hash)]
pub enum Schedule {
    Saturate(Box<Schedule>),
    Repeat(usize, Box<Schedule>),
    Run(RunConfig),
    Sequence(Vec<Schedule>),
}

impl Schedule {
    pub fn saturate(self) -> Self {
        Schedule::Saturate(Box::new(self))
    }
}

#[derive(Debug, Clone, PartialEq, Eq, Hash)]
pub enum NormSchedule {
    Saturate(Box<NormSchedule>),
    Repeat(usize, Box<NormSchedule>),
    Run(NormRunConfig),
    Sequence(Vec<NormSchedule>),
}

impl NormSchedule {
    fn to_schedule(&self) -> Schedule {
        match self {
            NormSchedule::Saturate(sched) => Schedule::Saturate(Box::new(sched.to_schedule())),
            NormSchedule::Repeat(size, sched) => {
                Schedule::Repeat(*size, Box::new(sched.to_schedule()))
            }
            NormSchedule::Run(config) => Schedule::Run(config.to_run_config()),
            NormSchedule::Sequence(scheds) => {
                Schedule::Sequence(scheds.iter().map(|sched| sched.to_schedule()).collect())
            }
        }
    }

    pub fn map_run_commands(&self, f: &mut impl FnMut(&NormRunConfig) -> Schedule) -> Schedule {
        match self {
            NormSchedule::Run(config) => f(config),
            NormSchedule::Saturate(sched) => {
                Schedule::Saturate(Box::new(sched.map_run_commands(f)))
            }
            NormSchedule::Repeat(size, sched) => {
                Schedule::Repeat(*size, Box::new(sched.map_run_commands(f)))
            }
            NormSchedule::Sequence(scheds) => Schedule::Sequence(
                scheds
                    .iter()
                    .map(|sched| sched.map_run_commands(f))
                    .collect(),
            ),
        }
    }
}

trait ToSexp {
    fn to_sexp(&self) -> Sexp;
}

impl ToSexp for str {
    fn to_sexp(&self) -> Sexp {
        Sexp::String(String::from(self))
    }
}

impl ToSexp for Symbol {
    fn to_sexp(&self) -> Sexp {
        Sexp::String(self.to_string())
    }
}

impl ToSexp for usize {
    fn to_sexp(&self) -> Sexp {
        Sexp::String(self.to_string())
    }
}

impl ToSexp for Sexp {
    fn to_sexp(&self) -> Sexp {
        self.clone()
    }
}

macro_rules! list {
    ($($e:expr,)* ++ $tail:expr) => {{
        let mut list: Vec<Sexp> = vec![$($e.to_sexp(),)*];
        list.extend($tail.iter().map(|e| e.to_sexp()));
        Sexp::List(list)
    }};
    ($($e:expr),*) => {{
        let list: Vec<Sexp> = vec![ $($e.to_sexp(),)* ];
        Sexp::List(list)
    }};
}

impl ToSexp for Schedule {
    fn to_sexp(&self) -> Sexp {
        match self {
            Schedule::Saturate(sched) => list!("saturate", sched),
            Schedule::Repeat(size, sched) => list!("repeat", size, sched),
            Schedule::Run(config) => config.to_sexp(),
            Schedule::Sequence(scheds) => list!("seq", ++ scheds),
        }
    }
}

impl Display for Schedule {
    fn fmt(&self, f: &mut std::fmt::Formatter<'_>) -> std::fmt::Result {
        write!(f, "{}", self.to_sexp())
    }
}

impl Display for NormSchedule {
    fn fmt(&self, f: &mut std::fmt::Formatter<'_>) -> std::fmt::Result {
        write!(f, "{}", self.to_schedule())
    }
}

// TODO command before and after desugaring should be different
/// A [`Command`] is the top-level construct in egglog.
/// It includes defining rules, declaring functions,
/// adding to tables, and running rules (via a [`Schedule`]).
#[derive(Debug, Clone)]
pub enum Command {
    /// Egglog supports several *experimental* options
    /// that can be set using the `set-option` command.
    ///
    /// For example, `(set-option node_limit 1000)` sets a hard limit on the number of "nodes" or rows in the database.
    /// Once this limit is reached, no egglog stops running rules.
    ///
    /// Other options supported include:
    /// - "interactive_mode" (default: false): when enabled, egglog prints "(done)" after each command, allowing an external
    /// tool to know when each command has finished running.
    SetOption {
        name: Symbol,
        value: Expr,
    },
    /// Declare a user-defined datatype.
    /// Datatypes can be unioned with [`Action::Union`] either
    /// at the top level or in the actions of a rule.
    /// This makes them equal in the implicit, global equality relation.

    /// Example:
    /// ```text
    /// (datatype Math
    ///   (Num i64)
    ///   (Var String)
    ///   (Add Math Math)
    ///   (Mul Math Math))
    /// ```

    /// defines a simple `Math` datatype with variants for numbers, named variables, addition and multiplication.
    ///
    /// Datatypes desugar directly to a [`Command::Sort`] and a [`Command::Function`] for each constructor.
    /// The code above becomes:
    /// ```text
    /// (sort Math)
    /// (function Num (i64) Math)
    /// (function Var (String) Math)
    /// (function Add (Math Math) Math)
    /// (function Mul (Math Math) Math)

    /// Datatypes are also known as algebraic data types, tagged unions and sum types.
    Datatype {
        name: Symbol,
        variants: Vec<Variant>,
    },
    /// `declare` is syntactic sugar allowing for the declaration of constants.
    /// For example, the following program:
    /// ```text
    /// (sort Bool)
    /// (declare True Bool)
    /// ```
    /// Desugars to:
    /// ```text
    /// (sort Bool)
    /// (function True_table () Bool)
    /// (let True (True_table))
    /// ```

    /// Note that declare inserts the constant into the database,
    /// so rules can use the constant directly as a variable.
    Declare {
        name: Symbol,
        sort: Symbol,
    },
    /// Create a new user-defined sort, which can then
    /// be used in new [`Command::Function`] declarations.
    /// The [`Command::Datatype`] command desugars directly to this command, with one [`Command::Function`]
    /// per constructor.
    /// The main use of this command (as opposed to using [`Command::Datatype`]) is for forward-declaring a sort for mutually-recursive datatypes.
    ///
    /// It can also be used to create
    /// a container sort.
    /// For example, here's how to make a sort for vectors
    /// of some user-defined sort `Math`:
    /// ```text
    /// (sort MathVec (Vec Math))
    /// ```
    ///
    /// Now `MathVec` can be used as an input or output sort.
    Sort(Symbol, Option<(Symbol, Vec<Expr>)>),
    /// Declare an egglog function, which is a database table with a
    /// a functional dependency (also called a primary key) on its inputs to one output.
    ///
    /// ```text
    /// (function <name:Ident> <schema:Schema> <cost:Cost>
    ///        (:on_merge <List<Action>>)?
    ///        (:merge <Expr>)?
    ///        (:default <Expr>)?)
    ///```
    /// A function can have a `cost` for extraction.
    /// It can also have a `default` value, which is used when calling the function.
    ///
    /// Finally, it can have a `merge` and `on_merge`, which are triggered when
    /// the function dependency is violated.
    /// In this case, the merge expression determines which of the two outputs
    /// for the same input is used.
    /// The `on_merge` actions are run after the merge expression is evaluated.
    ///
    /// Note that the `:merge` expression must be monotonic
    /// for the behavior of the egglog program to be consistent and defined.
    /// In other words, the merge function must define a lattice on the output of the function.
    /// If values are merged in different orders, they should still result in the same output.
    /// If the merge expression is not monotonic, the behavior can vary as
    /// actions may be applied more than once with different results.
    ///
    /// The function is a datatype when:
    /// - The output is not a primitive
    /// - No merge function is provided
    /// - No default is provided
    ///
    /// For example, the following is a datatype:
    /// ```text
    /// (function Add (i64 i64) Math)
    /// ```
    ///
    /// However, this function is not:
    /// ```text
    /// (function LowerBound (Math) i64 :merge (max old new))
    /// ```
    ///
    /// A datatype can be unioned with [`Action::Union`]
    /// with another datatype of the same `sort`.
    ///
    /// Functions that are not a datatype can be `set`
    /// with [`Action::Set`].
    Function(FunctionDecl),
    /// The `relation` is syntactic sugar for a named function which returns the `Unit` type.
    /// Example:
    /// ```text
    /// (relation path (i64 i64))
    /// (relation edge (i64 i64))
    /// ```

    /// Desugars to:
    /// ```text
    /// (function path (i64 i64) Unit :default ())
    /// (function edge (i64 i64) Unit :default ())
    /// ```
    Relation {
        constructor: Symbol,
        inputs: Vec<Symbol>,
    },
    /// Using the `ruleset` command, defines a new
    /// ruleset that can be added to in [`Command::Rule`]s.
    /// Rulesets are used to group rules together
    /// so that they can be run together in a [`Schedule`].
    ///
    /// Example:
    /// Ruleset allows users to define a ruleset- a set of rules

    /// ```text
    /// (ruleset myrules)
    /// (rule ((edge x y))
    ///       ((path x y))
    ///       :ruleset myrules)
    /// (run myrules 2)
    /// ```
    AddRuleset(Symbol),
    /// ```text
    /// (rule <body:List<Fact>> <head:List<Action>>)
    /// ```

    /// defines an egglog rule.
    /// The rule matches a list of facts with respect to
    /// the global database, and runs the list of actions
    /// for each match.
    /// The matches are done *modulo equality*, meaning
    /// equal datatypes in the database are considered
    /// equal.

    /// Example:
    /// ```text
    /// (rule ((edge x y))
    ///       ((path x y)))

    /// (rule ((path x y) (edge y z))
    ///       ((path x z)))
    /// ```
    Rule {
        name: Symbol,
        ruleset: Symbol,
        rule: Rule,
    },
    /// `rewrite` is syntactic sugar for a specific form of `rule`
    /// which simply unions the left and right hand sides.
    ///
    /// Example:
    /// ```text
    /// (rewrite (Add a b)
    ///          (Add b a))
    /// ```
    ///
    /// Desugars to:
    /// ```text
    /// (rule ((= lhs (Add a b)))
    ///       ((union lhs (Add b a))))
    /// ```
    ///
    /// Additionally, additional facts can be specified
    /// using a `:when` clause.
    /// For example, the same rule can be run only
    /// when `a` is zero:
    ///
    /// ```text
    /// (rewrite (Add a b)
    ///          (Add b a)
    ///          :when ((= a (Num 0)))
    /// ```
    ///
    Rewrite(Symbol, Rewrite),
    /// Similar to [`Command::Rewrite`], but
    /// generates two rules, one for each direction.
    ///
    /// Example:
    /// ```text
    /// (bi-rewrite (Mul (Var x) (Num 0))
    ///             (Var x))
    /// ```
    ///
    /// Becomes:
    /// ```text
    /// (rule ((= lhs (Mul (Var x) (Num 0))))
    ///       ((union lhs (Var x))))
    /// (rule ((= lhs (Var x)))
    ///       ((union lhs (Mul (Var x) (Num 0)))))
    /// ```
    BiRewrite(Symbol, Rewrite),
    /// Perform an [`Action`] on the global database
    /// (see documentation for [`Action`] for more details).
    /// Example:
    /// ```text
    /// (let xplusone (Add (Var "x") (Num 1)))
    /// ```
    Action(Action),
    /// Runs a [`Schedule`], which specifies
    /// rulesets and the number of times to run them.
    ///
    /// Example:
    /// ```text
    /// (run-schedule
    ///     (saturate my-ruleset-1)
    ///     (run my-ruleset-2 4))
    /// ```
    ///
    /// Runs `my-ruleset-1` until saturation,
    /// then runs `my-ruleset-2` four times.
    ///
    /// See [`Schedule`] for more details.
    RunSchedule(Schedule),
    /// Print runtime statistics about rules
    /// and rulesets so far.
    PrintOverallStatistics,
    // TODO provide simplify docs
    Simplify {
        expr: Expr,
        schedule: Schedule,
    },
    // TODO provide calc docs
    Calc(Vec<IdentSort>, Vec<Expr>),
    /// The `query-extract` command runs a query,
    /// extracting the result for each match that it finds.
    /// For a simpler extraction command, use [`Action::Extract`] instead.
    ///
    /// Example:
    /// ```text
    /// (query-extract (Add a b))
    /// ```
    ///
    /// Extracts every `Add` term in the database, once
    /// for each class of equivalent `a` and `b`.
    ///
    /// The resulting datatype is chosen from the egraph
    /// as the smallest term by size (taking into account
    /// the `:cost` annotations for each constructor).
    /// This cost does *not* take into account common sub-expressions.
    /// For example, the following term has cost 5:
    /// ```text
    /// (Add
    ///     (Num 1)
    ///     (Num 1))
    /// ```
    QueryExtract {
        variants: usize,
        expr: Expr,
    },
    /// The `check` command checks that the given facts
    /// match at least once in the current database.
    /// The list of facts is matched in the same way a [`Command::Rule`] is matched.
    ///
    /// Example:

    /// ```text
    /// (check (= (+ 1 2) 3))
    /// (check (<= 0 3) (>= 3 0))
    /// (fail (check (= 1 2)))
    /// ```

    /// prints

    /// ```text
    /// [INFO ] Checked.
    /// [INFO ] Checked.
    /// [ERROR] Check failed
    /// [INFO ] Command failed as expected.
    /// ```
    Check(Vec<Fact>),
    /// Currently unused, this command will check proofs when they are implemented.
    CheckProof,
    /// Print out rows a given function, extracting each of the elements of the function.
    /// Example:
    /// ```text
    /// (print-function Add 20)
    /// ```
    /// prints the first 20 rows of the `Add` function.
    ///
    PrintFunction(Symbol, usize),
    /// Print out the number of rows in a function.
    PrintSize(Symbol),
    /// Input a CSV file directly into a function.
    Input {
        name: Symbol,
        file: String,
    },
    /// Extract and output a set of expressions to a file.
    Output {
        file: String,
        exprs: Vec<Expr>,
    },
    /// `push` the current egraph `n` times so that it is saved.
    /// Later, the current database and rules can be restored using `pop`.
    Push(usize),
    /// `pop` the current egraph, restoring the previous one.
    /// The argument specifies how many egraphs to pop.
    Pop(usize),
    /// Assert that a command fails with an error.
    Fail(Box<Command>),
    /// Include another egglog file directly as text and run it.
    Include(String),
}

impl ToSexp for Command {
    fn to_sexp(&self) -> Sexp {
        match self {
            Command::SetOption { name, value } => list!("set-option", name, value),
            Command::Rewrite(name, rewrite) => rewrite.to_sexp(*name, false),
            Command::BiRewrite(name, rewrite) => rewrite.to_sexp(*name, true),
            Command::Datatype { name, variants } => list!("datatype", name, ++ variants),
            Command::Declare { name, sort } => list!("declare", name, sort),
            Command::Action(a) => a.to_sexp(),
            Command::Sort(name, None) => list!("sort", name),
            Command::Sort(name, Some((name2, args))) => list!("sort", name, list!( name2, ++ args)),
            Command::Function(f) => f.to_sexp(),
            Command::Relation {
                constructor,
                inputs,
            } => list!("relation", constructor, list!(++ inputs)),
            Command::AddRuleset(name) => list!("ruleset", name),
            Command::Rule {
                name,
                ruleset,
                rule,
            } => rule.to_sexp(*ruleset, *name),
            Command::RunSchedule(sched) => list!("run-schedule", sched),
            Command::PrintOverallStatistics => list!("print-stats"),
            Command::Calc(args, exprs) => list!("calc", list!(++ args), ++ exprs),
            Command::QueryExtract { variants, expr } => {
                list!("query-extract", ":variants", variants, expr)
            }
            Command::Check(facts) => list!("check", ++ facts),
            Command::CheckProof => list!("check-proof"),
            Command::Push(n) => list!("push", n),
            Command::Pop(n) => list!("pop", n),
            Command::PrintFunction(name, n) => list!("print-function", name, n),
            Command::PrintSize(name) => list!("print-size", name),
            Command::Input { name, file } => list!("input", name, format!("\"{}\"", file)),
            Command::Output { file, exprs } => list!("output", format!("\"{}\"", file), ++ exprs),
            Command::Fail(cmd) => list!("fail", cmd),
            Command::Include(file) => list!("include", format!("\"{}\"", file)),
            Command::Simplify { expr, schedule } => list!("simplify", schedule, expr),
        }
    }
}

impl Display for NormCommand {
    fn fmt(&self, f: &mut Formatter<'_>) -> std::fmt::Result {
        write!(f, "{}", self.to_command())
    }
}

impl Display for NCommand {
    fn fmt(&self, f: &mut Formatter<'_>) -> std::fmt::Result {
        write!(f, "{}", self.to_command())
    }
}

impl Display for Command {
    fn fmt(&self, f: &mut Formatter<'_>) -> std::fmt::Result {
        match self {
            Command::Rule {
                ruleset,
                name,
                rule,
            } => rule.fmt_with_ruleset(f, *ruleset, *name),
            Command::Check(facts) => {
                write!(f, "(check {})", ListDisplay(facts, "\n"))
            }
            _ => write!(f, "{}", self.to_sexp()),
        }
    }
}

#[derive(Clone, Debug, PartialEq, Eq, Hash)]
pub struct IdentSort {
    pub ident: Symbol,
    pub sort: Symbol,
}

impl ToSexp for IdentSort {
    fn to_sexp(&self) -> Sexp {
        list!(self.ident, self.sort)
    }
}

impl Display for IdentSort {
    fn fmt(&self, f: &mut std::fmt::Formatter<'_>) -> std::fmt::Result {
        write!(f, "{}", self.to_sexp())
    }
}

#[derive(Clone, Debug, PartialEq, Eq, Hash)]
pub struct RunConfig {
    pub ruleset: Symbol,
    pub until: Option<Vec<Fact>>,
}

impl ToSexp for RunConfig {
    fn to_sexp(&self) -> Sexp {
        let mut res = vec![Sexp::String("run".into())];
        if self.ruleset != "".into() {
            res.push(Sexp::String(self.ruleset.to_string()));
        }
        if let Some(until) = &self.until {
            res.push(Sexp::String(":until".into()));
            res.extend(until.iter().map(|fact| fact.to_sexp()));
        }

        Sexp::List(res)
    }
}

#[derive(Clone, Debug, PartialEq, Eq, Hash)]
pub struct NormRunConfig {
    pub ruleset: Symbol,
    pub until: Option<Vec<NormFact>>,
}

impl NormRunConfig {
    pub fn to_run_config(&self) -> RunConfig {
        RunConfig {
            ruleset: self.ruleset,
            until: self
                .until
                .as_ref()
                .map(|v| v.iter().map(|f| f.to_fact()).collect()),
        }
    }
}

/// A normalized function declaration- the desugared
/// version of a [`FunctionDecl`].
/// TODO so far only the merge action is normalized,
/// not the default value or merge expression.
#[derive(Clone, Debug, PartialEq, Eq, Hash)]
pub struct NormFunctionDecl {
    pub name: Symbol,
    pub schema: Schema,
    // todo desugar default, merge
    pub default: Option<Expr>,
    pub merge: Option<Expr>,
    pub merge_action: Vec<NormAction>,
    pub cost: Option<usize>,
    pub unextractable: bool,
}

impl NormFunctionDecl {
    pub fn to_fdecl(&self) -> FunctionDecl {
        FunctionDecl {
            name: self.name,
            schema: self.schema.clone(),
            default: self.default.clone(),
            merge: self.merge.clone(),
            merge_action: self.merge_action.iter().map(|a| a.to_action()).collect(),
            cost: self.cost,
            unextractable: self.unextractable,
        }
    }
}

/// Represents the declaration of a function
/// directly parsed from source syntax.
#[derive(Clone, Debug, PartialEq, Eq, Hash)]
pub struct FunctionDecl {
    pub name: Symbol,
    pub schema: Schema,
    pub default: Option<Expr>,
    pub merge: Option<Expr>,
    pub merge_action: Vec<Action>,
    pub cost: Option<usize>,
    pub unextractable: bool,
}

#[derive(Clone, Debug, PartialEq, Eq, Hash)]
pub struct Variant {
    pub name: Symbol,
    pub types: Vec<Symbol>,
    pub cost: Option<usize>,
}

impl ToSexp for Variant {
    fn to_sexp(&self) -> Sexp {
        let mut res = vec![Sexp::String(self.name.to_string())];
        if !self.types.is_empty() {
            res.extend(self.types.iter().map(|s| Sexp::String(s.to_string())));
        }
        if let Some(cost) = self.cost {
            res.push(Sexp::String(":cost".into()));
            res.push(Sexp::String(cost.to_string()));
        }
        Sexp::List(res)
    }
}

#[derive(Clone, Debug, PartialEq, Eq, Hash)]
pub struct Schema {
    pub input: Vec<Symbol>,
    pub output: Symbol,
}

impl ToSexp for Schema {
    fn to_sexp(&self) -> Sexp {
        list!(list!(++ self.input), self.output)
    }
}

impl Schema {
    pub fn new(input: Vec<Symbol>, output: Symbol) -> Self {
        Self { input, output }
    }
}

impl FunctionDecl {
    pub fn relation(name: Symbol, input: Vec<Symbol>) -> Self {
        Self {
            name,
            schema: Schema {
                input,
                output: Symbol::from("Unit"),
            },
            merge: None,
            merge_action: vec![],
            default: Some(Expr::Lit(Literal::Unit)),
            cost: None,
            unextractable: false,
        }
    }
}

impl ToSexp for FunctionDecl {
    fn to_sexp(&self) -> Sexp {
        let mut res = vec![
            Sexp::String("function".into()),
            Sexp::String(self.name.to_string()),
        ];

        if let Sexp::List(contents) = self.schema.to_sexp() {
            res.extend(contents);
        } else {
            unreachable!();
        }

        if let Some(cost) = self.cost {
            res.extend(vec![
                Sexp::String(":cost".into()),
                Sexp::String(cost.to_string()),
            ]);
        }

        if self.unextractable {
            res.push(Sexp::String(":unextractable".into()));
        }

        if !self.merge_action.is_empty() {
            res.push(Sexp::String(":on_merge".into()));
            res.push(Sexp::List(
                self.merge_action.iter().map(|a| a.to_sexp()).collect(),
            ));
        }

        if let Some(merge) = &self.merge {
            res.push(Sexp::String(":merge".into()));
            res.push(merge.to_sexp());
        }

        if let Some(default) = &self.default {
            res.push(Sexp::String(":default".into()));
            res.push(default.to_sexp());
        }

        Sexp::List(res)
    }
}

/// Facts are the left-hand side of a [`Command::Rule`].
/// They represent a part of a database query.
/// Facts can be expressions or equality constraints between expressions.
///
/// Note that primitives such as  `!=` are partial.
/// When two things are equal, it returns nothing and the query does not match.
/// For example, the following egglog code runs:
/// ```text
/// (fail (check (!= 1 1)))
/// ```
#[derive(Clone, Debug, PartialEq, Eq, Hash)]
pub enum Fact {
    /// Must be at least two things in an eq fact
    Eq(Vec<Expr>),
    Fact(Expr),
}

#[derive(Clone, Debug, PartialEq, Eq, Hash)]
pub enum NormFact {
    Assign(Symbol, NormExpr), // assign symbol to a tuple
    AssignVar(Symbol, Symbol),
    Compute(Symbol, NormExpr), // compute a primative
    AssignLit(Symbol, Literal),
    ConstrainEq(Symbol, Symbol),
}

impl NormFact {
    pub fn to_fact(&self) -> Fact {
        match self {
            NormFact::Assign(symbol, expr) | NormFact::Compute(symbol, expr) => {
                Fact::Eq(vec![Expr::Var(*symbol), expr.to_expr()])
            }
            NormFact::AssignVar(lhs, rhs) => Fact::Eq(vec![Expr::Var(*lhs), Expr::Var(*rhs)]),
            NormFact::ConstrainEq(lhs, rhs) => Fact::Eq(vec![Expr::Var(*lhs), Expr::Var(*rhs)]),
            NormFact::AssignLit(symbol, lit) => {
                Fact::Eq(vec![Expr::Var(*symbol), Expr::Lit(lit.clone())])
            }
        }
    }

    pub fn map_exprs(&self, f: &mut impl FnMut(&NormExpr) -> NormExpr) -> NormFact {
        match self {
            NormFact::Assign(symbol, expr) | NormFact::Compute(symbol, expr) => {
                NormFact::Assign(*symbol, f(expr))
            }
            NormFact::AssignVar(lhs, rhs) => NormFact::AssignVar(*lhs, *rhs),
            NormFact::ConstrainEq(lhs, rhs) => NormFact::ConstrainEq(*lhs, *rhs),
            NormFact::AssignLit(symbol, lit) => NormFact::AssignLit(*symbol, lit.clone()),
        }
    }

    pub(crate) fn map_use(&self, fvar: &mut impl FnMut(Symbol) -> Expr) -> Fact {
        match self {
            NormFact::AssignVar(lhs, rhs) => Fact::Eq(vec![Expr::Var(*lhs), fvar(*rhs)]),
            NormFact::ConstrainEq(lhs, rhs) => Fact::Eq(vec![fvar(*lhs), fvar(*rhs)]),
            NormFact::Compute(lhs, NormExpr::Call(op, children)) => Fact::Eq(vec![
                fvar(*lhs),
                Expr::Call(*op, children.iter().cloned().map(fvar).collect()),
            ]),
            NormFact::AssignLit(..) | NormFact::Assign(..) => self.to_fact(),
        }
    }

    pub(crate) fn map_def_use(&self, fvar: &mut impl FnMut(Symbol, bool) -> Symbol) -> NormFact {
        match self {
            NormFact::Assign(symbol, expr) => {
                NormFact::Assign(fvar(*symbol, true), expr.map_def_use(fvar, true))
            }
            NormFact::AssignVar(lhs, rhs) => {
                NormFact::AssignVar(fvar(*lhs, true), fvar(*rhs, false))
            }
            NormFact::Compute(symbol, expr) => {
                NormFact::Compute(fvar(*symbol, true), expr.map_def_use(fvar, false))
            }
            NormFact::AssignLit(symbol, lit) => {
                NormFact::AssignLit(fvar(*symbol, true), lit.clone())
            }
            NormFact::ConstrainEq(lhs, rhs) => {
                NormFact::ConstrainEq(fvar(*lhs, false), fvar(*rhs, false))
            }
        }
    }
}

impl ToSexp for Fact {
    fn to_sexp(&self) -> Sexp {
        match self {
            Fact::Eq(exprs) => list!("=", ++ exprs),
            Fact::Fact(expr) => expr.to_sexp(),
        }
    }
}

impl Fact {
    pub fn map_exprs(&self, f: &mut impl FnMut(&Expr) -> Expr) -> Fact {
        match self {
            Fact::Eq(exprs) => Fact::Eq(exprs.iter().map(f).collect()),
            Fact::Fact(expr) => Fact::Fact(f(expr)),
        }
    }

    pub fn subst(&self, subst: &HashMap<Symbol, Expr>) -> Fact {
        self.map_exprs(&mut |e| e.subst(subst))
    }
}

impl Display for NormFact {
    fn fmt(&self, f: &mut std::fmt::Formatter<'_>) -> std::fmt::Result {
        write!(f, "{}", self.to_fact())
    }
}

impl Display for Fact {
    fn fmt(&self, f: &mut std::fmt::Formatter<'_>) -> std::fmt::Result {
        write!(f, "{}", self.to_sexp())
    }
}

#[derive(Clone, Debug, PartialEq, Eq, Hash)]
pub enum Action {
    /// Bind a variable to a particular datatype or primitive.
    /// At the top level (in a [`Command::Action`]), this defines a global variable.
    /// In a [`Command::Rule`], this defines a local variable in the actions.
    Let(Symbol, Expr),
    /// `set` a function to a particular result.
    /// `set` should not be used on datatypes-
    /// instead, use `union`.
    Set(Symbol, Vec<Expr>, Expr),
    /// `delete` an entry from a function.
    /// Be wary! Only delete entries that are subsumed in some way or
    /// guaranteed to be not useful.
    Delete(Symbol, Vec<Expr>),
    /// `union` two datatypes, making them equal
    /// in the implicit, global equality relation
    /// of egglog.
    /// All rules match modulo this equality relation.
    ///
    /// Example:
    /// ```text
    /// (datatype Math (Num i64))
    /// (union (Num 1) (Num 2)); Define that Num 1 and Num 2 are equivalent
    /// (extract (Num 1)); Extracts Num 1
    /// (extract (Num 2)); Extracts Num 1
    /// ```
    Union(Expr, Expr),
<<<<<<< HEAD
    /// `extract` a datatype from the egraph, choosing
    /// the smallest representative.
    /// By default, each constructor costs 1 to extract
    /// (common subexpressions are not shared in the cost
    /// model).
    /// The second argument is the number of variants to
    /// extract, picking different terms in the
    /// same equivalence class.
=======
    /// `extract` the lowest-cost term equal to the one given.
    /// Also, extract `n` variants of the term by selecting different
    /// terms with unique constructors and children.
    /// When `n` is zero, just extract the lowest-cost term.
    /// See [`Command::QueryExtract`] for more details.
>>>>>>> 91a82ff3
    Extract(Expr, Expr),
    Panic(String),
    Expr(Expr),
    // If(Expr, Action, Action),
}

#[derive(Clone, Debug, PartialEq, Eq, Hash)]
pub enum NormAction {
    Let(Symbol, NormExpr),
    LetVar(Symbol, Symbol),
    LetLit(Symbol, Literal),
    Extract(Symbol, Symbol),
    Set(NormExpr, Symbol),
    Delete(NormExpr),
    Union(Symbol, Symbol),
    Panic(String),
}

impl NormAction {
    pub fn to_action(&self) -> Action {
        match self {
            NormAction::Let(symbol, expr) => Action::Let(*symbol, expr.to_expr()),
            NormAction::LetVar(symbol, other) => Action::Let(*symbol, Expr::Var(*other)),
            NormAction::LetLit(symbol, lit) => Action::Let(*symbol, Expr::Lit(lit.clone())),
            NormAction::Set(NormExpr::Call(head, body), other) => Action::Set(
                *head,
                body.iter().map(|s| Expr::Var(*s)).collect(),
                Expr::Var(*other),
            ),
            NormAction::Extract(symbol, variants) => {
                Action::Extract(Expr::Var(*symbol), Expr::Var(*variants))
            }
            NormAction::Delete(NormExpr::Call(symbol, args)) => {
                Action::Delete(*symbol, args.iter().map(|s| Expr::Var(*s)).collect())
            }
            NormAction::Union(lhs, rhs) => Action::Union(Expr::Var(*lhs), Expr::Var(*rhs)),
            NormAction::Panic(msg) => Action::Panic(msg.clone()),
        }
    }

    pub fn map_exprs(&self, f: &mut impl FnMut(&NormExpr) -> NormExpr) -> NormAction {
        match self {
            NormAction::Let(symbol, expr) => NormAction::Let(*symbol, f(expr)),
            NormAction::LetVar(symbol, other) => NormAction::LetVar(*symbol, *other),
            NormAction::LetLit(symbol, lit) => NormAction::LetLit(*symbol, lit.clone()),
            NormAction::Set(expr, other) => NormAction::Set(f(expr), *other),
            NormAction::Extract(var, variants) => NormAction::Extract(*var, *variants),
            NormAction::Delete(expr) => NormAction::Delete(f(expr)),
            NormAction::Union(lhs, rhs) => NormAction::Union(*lhs, *rhs),
            NormAction::Panic(msg) => NormAction::Panic(msg.clone()),
        }
    }

    // fvar accepts a variable and if it is being defined (true) or used (false)
    pub(crate) fn map_def_use(&self, fvar: &mut impl FnMut(Symbol, bool) -> Symbol) -> NormAction {
        match self {
            NormAction::Let(symbol, expr) => {
                NormAction::Let(fvar(*symbol, true), expr.map_def_use(fvar, false))
            }
            NormAction::LetVar(symbol, other) => {
                NormAction::LetVar(fvar(*symbol, true), fvar(*other, false))
            }
            NormAction::LetLit(symbol, lit) => NormAction::LetLit(fvar(*symbol, true), lit.clone()),
            NormAction::Set(expr, other) => {
                NormAction::Set(expr.map_def_use(fvar, false), fvar(*other, false))
            }
            NormAction::Extract(var, variants) => {
                NormAction::Extract(fvar(*var, false), fvar(*variants, false))
            }
            NormAction::Delete(expr) => NormAction::Delete(expr.map_def_use(fvar, false)),
            NormAction::Union(lhs, rhs) => NormAction::Union(fvar(*lhs, false), fvar(*rhs, false)),
            NormAction::Panic(msg) => NormAction::Panic(msg.clone()),
        }
    }
}

impl ToSexp for Action {
    fn to_sexp(&self) -> Sexp {
        match self {
            Action::Let(lhs, rhs) => list!("let", lhs, rhs),
            Action::Set(lhs, args, rhs) => list!("set", list!(lhs, ++ args), rhs),
            Action::Union(lhs, rhs) => list!("union", lhs, rhs),
            Action::Delete(lhs, args) => list!("delete", list!(lhs, ++ args)),
            Action::Extract(expr, variants) => list!("extract", expr, variants),
            Action::Panic(msg) => list!("panic", format!("\"{}\"", msg.clone())),
            Action::Expr(e) => e.to_sexp(),
        }
    }
}

impl Action {
    pub fn map_exprs(&self, f: &mut impl FnMut(&Expr) -> Expr) -> Self {
        match self {
            Action::Let(lhs, rhs) => Action::Let(*lhs, f(rhs)),
            Action::Set(lhs, args, rhs) => {
                let right = f(rhs);
                Action::Set(*lhs, args.iter().map(f).collect(), right)
            }
            Action::Delete(lhs, args) => Action::Delete(*lhs, args.iter().map(f).collect()),
            Action::Union(lhs, rhs) => Action::Union(f(lhs), f(rhs)),
            Action::Extract(expr, variants) => Action::Extract(f(expr), f(variants)),
            Action::Panic(msg) => Action::Panic(msg.clone()),
            Action::Expr(e) => Action::Expr(f(e)),
        }
    }

    pub fn replace_canon(&self, canon: &HashMap<Symbol, Expr>) -> Self {
        match self {
            Action::Let(lhs, rhs) => Action::Let(*lhs, rhs.subst(canon)),
            Action::Set(lhs, args, rhs) => Action::Set(
                *lhs,
                args.iter().map(|e| e.subst(canon)).collect(),
                rhs.subst(canon),
            ),
            Action::Delete(lhs, args) => {
                Action::Delete(*lhs, args.iter().map(|e| e.subst(canon)).collect())
            }
            Action::Union(lhs, rhs) => Action::Union(lhs.subst(canon), rhs.subst(canon)),
            Action::Extract(expr, variants) => {
                Action::Extract(expr.subst(canon), variants.subst(canon))
            }
            Action::Panic(msg) => Action::Panic(msg.clone()),
            Action::Expr(e) => Action::Expr(e.subst(canon)),
        }
    }
}

impl Display for NormAction {
    fn fmt(&self, f: &mut std::fmt::Formatter<'_>) -> std::fmt::Result {
        write!(f, "{}", self.to_action())
    }
}

impl Display for Action {
    fn fmt(&self, f: &mut std::fmt::Formatter<'_>) -> std::fmt::Result {
        write!(f, "{}", self.to_sexp())
    }
}

#[derive(Clone, Debug)]
pub struct Rule {
    // pub query: Query,
    // pub actions: Vec<Action>,
    pub head: Vec<Action>,
    pub body: Vec<Fact>,
}

#[derive(Clone, Debug, PartialEq, Eq, Hash)]
pub struct NormRule {
    pub head: Vec<NormAction>,
    pub body: Vec<NormFact>,
}

impl NormRule {
    pub fn to_rule(&self) -> Rule {
        Rule {
            head: self.head.iter().map(|a| a.to_action()).collect(),
            body: self.body.iter().map(|f| f.to_fact()).collect(),
        }
    }

    pub fn globals_used_in_matcher(facts: &Vec<NormFact>) -> HashSet<Symbol> {
        let mut bound_vars = HashSet::<Symbol>::default();
        for fact in facts {
            fact.map_def_use(&mut |var, def| {
                if def {
                    bound_vars.insert(var);
                }
                var
            });
        }

        let mut unbound_vars = HashSet::<Symbol>::default();
        for fact in facts {
            fact.map_def_use(&mut |var, def| {
                if !def && !bound_vars.contains(&var) {
                    unbound_vars.insert(var);
                }
                var
            });
        }
        unbound_vars
    }

    // just get rid of all the equality constraints for now
    pub fn resugar_facts(facts: &Vec<NormFact>, subst: &mut HashMap<Symbol, Expr>) -> Vec<Fact> {
        let unbound = NormRule::globals_used_in_matcher(facts);
        let mut unionfind = UnionFind::default();
        let mut var_to_id = HashMap::<Symbol, Id>::default();
        let mut id_to_var = HashMap::<Id, Symbol>::default();
        let mut get_id = |var: Symbol, uf: &mut UnionFind| -> Id {
            if let Some(id) = var_to_id.get(&var) {
                *id
            } else {
                let id = uf.make_set();
                var_to_id.insert(var, id);
                id_to_var.insert(id, var);
                id
            }
        };
        for norm_fact in facts {
            if let NormFact::ConstrainEq(v1, v2) = norm_fact {
                let id1 = get_id(*v1, &mut unionfind);
                let id2 = get_id(*v2, &mut unionfind);
                unionfind.union_raw(id1, id2);
            } else if let NormFact::AssignVar(v1, v2) = norm_fact {
                let id1 = get_id(*v1, &mut unionfind);
                let id2 = get_id(*v2, &mut unionfind);
                unionfind.union_raw(id1, id2);
            }
        }

        for (var, id) in &var_to_id {
            let leader = id_to_var.get(&unionfind.find(*id)).unwrap();
            if leader != var {
                subst.insert(*var, Expr::Var(*leader));
            }
        }

        let mut res = vec![];
        for fact in facts {
            match fact {
                NormFact::ConstrainEq(..) => (),
                NormFact::AssignVar(..) => (),
                _ => res.push(fact.to_fact().subst(subst)),
            }
        }

        // add back contraints on unbound variables
        for var in unbound {
            if let Some(id) = var_to_id.get(&var) {
                let leader = id_to_var.get(&unionfind.find(*id)).unwrap();
                if leader != &var {
                    res.push(Fact::Eq(vec![Expr::Var(var), Expr::Var(*leader)]));
                }
            }
        }

        res
    }

    pub fn resugar_actions(&self, subst: &mut HashMap<Symbol, Expr>) -> Vec<Action> {
        let mut used = HashSet::<Symbol>::default();
        let mut head = Vec::<Action>::default();
        for a in &self.head {
            match a {
                NormAction::Let(symbol, expr) => {
                    let new_expr = expr.to_expr();
                    new_expr.map(&mut |subexpr| {
                        if let Expr::Var(v) = subexpr {
                            used.insert(*v);
                        }
                        subexpr.clone()
                    });
                    let substituted = new_expr.subst(subst);

                    // TODO sometimes re-arranging actions is bad
                    // this is because actions can fail
                    // halfway through in the current semantics
                    if substituted.ast_size() > 1 {
                        head.push(Action::Let(*symbol, substituted));
                    } else {
                        subst.insert(*symbol, substituted);
                    }
                }
                NormAction::LetVar(symbol, other) => {
                    let new_expr = subst.get(other).unwrap_or(&Expr::Var(*other)).clone();
                    used.insert(*other);
                    subst.insert(*symbol, new_expr);
                }
                NormAction::Extract(symbol, variants) => {
                    let new_expr = subst.get(symbol).cloned().unwrap_or(Expr::Var(*symbol));
                    used.insert(*symbol);
                    let new_expr2 = subst.get(variants).cloned().unwrap_or(Expr::Var(*variants));
                    used.insert(*variants);
                    head.push(Action::Extract(new_expr, new_expr2));
                }
                NormAction::LetLit(symbol, lit) => {
                    subst.insert(*symbol, Expr::Lit(lit.clone()));
                }
                NormAction::Set(expr, other) => {
                    let new_expr = expr.to_expr();
                    new_expr.map(&mut |subexpr| {
                        if let Expr::Var(v) = subexpr {
                            used.insert(*v);
                        }
                        subexpr.clone()
                    });
                    let other_expr = subst.get(other).unwrap_or(&Expr::Var(*other)).clone();
                    used.insert(*other);
                    let substituted = new_expr.subst(subst);
                    match substituted {
                        Expr::Call(op, children) => {
                            head.push(Action::Set(op, children, other_expr));
                        }
                        _ => panic!("Expected call in set"),
                    }
                }
                NormAction::Delete(expr) => {
                    let new_expr = expr.to_expr();
                    new_expr.map(&mut |subexpr| {
                        if let Expr::Var(v) = subexpr {
                            used.insert(*v);
                        }
                        subexpr.clone()
                    });
                    match new_expr.subst(subst) {
                        Expr::Call(op, children) => {
                            head.push(Action::Delete(op, children));
                        }
                        _ => panic!("Expected call in delete"),
                    }
                }
                NormAction::Union(lhs, rhs) => {
                    let new_lhs = subst.get(lhs).unwrap_or(&Expr::Var(*lhs)).clone();
                    let new_rhs = subst.get(rhs).unwrap_or(&Expr::Var(*rhs)).clone();
                    used.insert(*lhs);
                    used.insert(*rhs);
                    head.push(Action::Union(new_lhs, new_rhs));
                }
                NormAction::Panic(msg) => {
                    head.push(Action::Panic(msg.clone()));
                }
            }
        }

        // unused substitutions need to be added
        // to the action, since they have the side-effect
        // of adding to the database
        for (var, expr) in subst {
            if !used.contains(var) {
                match expr {
                    Expr::Var(..) => (),
                    Expr::Lit(..) => (),
                    Expr::Call(..) => head.push(Action::Expr(expr.clone())),
                };
            }
        }
        head
    }

    pub fn resugar(&self) -> Rule {
        let mut subst = HashMap::<Symbol, Expr>::default();

        let facts_resugared = NormRule::resugar_facts(&self.body, &mut subst);

        Rule {
            head: self.resugar_actions(&mut subst),
            body: facts_resugared,
        }
    }

    pub fn map_exprs(&self, f: &mut impl FnMut(&NormExpr) -> NormExpr) -> Self {
        NormRule {
            head: self.head.iter().map(|a| a.map_exprs(f)).collect(),
            body: self.body.iter().map(|fac| fac.map_exprs(f)).collect(),
        }
    }

    pub fn map_def_use(&self, fvar: &mut impl FnMut(Symbol, bool) -> Symbol) -> Self {
        NormRule {
            head: self.head.iter().map(|a| a.map_def_use(fvar)).collect(),
            body: self.body.iter().map(|fac| fac.map_def_use(fvar)).collect(),
        }
    }
}

impl Display for NormRule {
    fn fmt(&self, f: &mut std::fmt::Formatter<'_>) -> std::fmt::Result {
        write!(f, "{}", self.to_rule())
    }
}

impl Rule {
    pub(crate) fn to_sexp(&self, ruleset: Symbol, name: Symbol) -> Sexp {
        let mut res = vec![
            Sexp::String("rule".into()),
            Sexp::List(self.body.iter().map(|f| f.to_sexp()).collect()),
            Sexp::List(self.head.iter().map(|a| a.to_sexp()).collect()),
        ];
        if ruleset != "".into() {
            res.push(Sexp::String(":ruleset".into()));
            res.push(Sexp::String(ruleset.to_string()));
        }
        if name != "".into() {
            res.push(Sexp::String(":name".into()));
            res.push(Sexp::String(format!("\"{}\"", name)));
        }
        Sexp::List(res)
    }

    pub fn map_exprs(&self, f: &mut impl FnMut(&Expr) -> Expr) -> Self {
        Rule {
            head: self.head.iter().map(|a| a.map_exprs(f)).collect(),
            body: self.body.iter().map(|fact| fact.map_exprs(f)).collect(),
        }
    }

    pub(crate) fn fmt_with_ruleset(
        &self,
        f: &mut std::fmt::Formatter<'_>,
        ruleset: Symbol,
        name: Symbol,
    ) -> std::fmt::Result {
        let indent = " ".repeat(7);
        write!(f, "(rule (")?;
        for (i, fact) in self.body.iter().enumerate() {
            if i > 0 {
                write!(f, "{}", indent)?;
            }

            if i != self.body.len() - 1 {
                writeln!(f, "{}", fact)?;
            } else {
                write!(f, "{}", fact)?;
            }
        }
        write!(f, ")\n      (")?;
        for (i, action) in self.head.iter().enumerate() {
            if i > 0 {
                write!(f, "{}", indent)?;
            }
            if i != self.head.len() - 1 {
                writeln!(f, "{}", action)?;
            } else {
                write!(f, "{}", action)?;
            }
        }
        let ruleset = if ruleset != "".into() {
            format!(":ruleset {}", ruleset)
        } else {
            "".into()
        };
        let name = if name != "".into() {
            format!(":name \"{}\"", name)
        } else {
            "".into()
        };
        write!(f, ")\n{} {} {})", indent, ruleset, name)
    }
}

impl Display for Rule {
    fn fmt(&self, f: &mut std::fmt::Formatter<'_>) -> std::fmt::Result {
        self.fmt_with_ruleset(f, "".into(), "".into())
    }
}

#[derive(Clone, Debug)]
pub struct Rewrite {
    pub lhs: Expr,
    pub rhs: Expr,
    pub conditions: Vec<Fact>,
}

impl Rewrite {
    pub(crate) fn to_sexp(&self, ruleset: Symbol, is_bidirectional: bool) -> Sexp {
        let mut res = vec![
            Sexp::String(if is_bidirectional {
                "birewrite".into()
            } else {
                "rewrite".into()
            }),
            self.lhs.to_sexp(),
            self.rhs.to_sexp(),
        ];

        if !self.conditions.is_empty() {
            res.push(Sexp::String(":when".into()));
            res.push(Sexp::List(
                self.conditions.iter().map(|f| f.to_sexp()).collect(),
            ));
        }

        if ruleset != "".into() {
            res.push(Sexp::String(":ruleset".into()));
            res.push(Sexp::String(ruleset.to_string()));
        }
        Sexp::List(res)
    }
}

impl Display for Rewrite {
    fn fmt(&self, f: &mut std::fmt::Formatter<'_>) -> std::fmt::Result {
        write!(f, "{}", self.to_sexp("".into(), false))
    }
}<|MERGE_RESOLUTION|>--- conflicted
+++ resolved
@@ -1089,7 +1089,6 @@
     /// (extract (Num 2)); Extracts Num 1
     /// ```
     Union(Expr, Expr),
-<<<<<<< HEAD
     /// `extract` a datatype from the egraph, choosing
     /// the smallest representative.
     /// By default, each constructor costs 1 to extract
@@ -1098,13 +1097,6 @@
     /// The second argument is the number of variants to
     /// extract, picking different terms in the
     /// same equivalence class.
-=======
-    /// `extract` the lowest-cost term equal to the one given.
-    /// Also, extract `n` variants of the term by selecting different
-    /// terms with unique constructors and children.
-    /// When `n` is zero, just extract the lowest-cost term.
-    /// See [`Command::QueryExtract`] for more details.
->>>>>>> 91a82ff3
     Extract(Expr, Expr),
     Panic(String),
     Expr(Expr),
