--- conflicted
+++ resolved
@@ -55,12 +55,7 @@
         <merge:(":merge" <Expr>)?> <default:(":default" <Expr>)?> <hi:RParen> => {
         Command::Function(FunctionDecl { span: Span(srcfile.clone(), lo, hi), name, schema, merge, merge_action: Actions::new(merge_action.unwrap_or_default()), default, cost, unextractable: unextractable.is_some(), ignore_viz: false })
     },
-<<<<<<< HEAD
-    <lo:LParen> "declare" <name:Ident> <sort:Ident> <hi:RParen> => Command::Declare{span: Span(srcfile.clone(), lo, hi), name, sort},
     <lo:LParen> "relation" <constructor:Ident> <inputs:List<Type>> <hi:RParen> => Command::Relation{span: Span(srcfile.clone(), lo, hi), constructor, inputs},
-=======
-    LParen "relation" <constructor:Ident> <inputs:List<Type>> RParen => Command::Relation{constructor, inputs},
->>>>>>> fe50c1a0
     LParen "ruleset" <name:Ident> RParen => Command::AddRuleset(name),
     LParen "unstable-combined-ruleset" <name:Ident> <subrulesets:Ident*> RParen => Command::UnstableCombinedRuleset(name, subrulesets),
     <lo:LParen> "rule" <body:List<Fact>> <head:List<Action>> 
@@ -84,16 +79,9 @@
     <lo:LParen> "run" <ruleset: Ident> <limit:UNum> <until:(":until" <(Fact)*>)?> <hi:RParen> => 
         Command::RunSchedule(Schedule::Repeat(Span(srcfile.clone(), lo, hi), limit, Box::new(
             Schedule::Run(Span(srcfile.clone(), lo, hi), RunConfig { ruleset, until })))),
-<<<<<<< HEAD
     <lo:LParen> "simplify"  <schedule:Schedule> <expr:Expr> <hi:RParen>
         => Command::Simplify { span: Span(srcfile.clone(), lo, hi), expr, schedule },
-    <lo:LParen> "calc" LParen <idents:IdentSort*> RParen <exprs:Expr+> <hi:RParen> => Command::Calc(Span(srcfile.clone(), lo, hi), idents, exprs),
     <lo:LParen> "query-extract" <variants:(":variants" <UNum>)?> <expr:Expr> <hi:RParen> => Command::QueryExtract { span: Span(srcfile.clone(), lo, hi), expr, variants: variants.unwrap_or(0) },
-=======
-    LParen "simplify"  <schedule:Schedule> <expr:Expr> RParen
-        => Command::Simplify { expr, schedule },
-    LParen "query-extract" <variants:(":variants" <UNum>)?> <expr:Expr> RParen => Command::QueryExtract { expr, variants: variants.unwrap_or(0) },
->>>>>>> fe50c1a0
     <lo:LParen> "check" <facts:(Fact)*> <hi:RParen> => Command::Check(Span(srcfile.clone(), lo, hi), facts),
     LParen "check-proof" RParen => Command::CheckProof,
       <lo:LParen> "run-schedule" <scheds:Schedule*> <hi:RParen> => 
